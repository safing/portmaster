VERSION --arg-scope-and-set --global-cache 0.8

ARG --global go_version = 1.22
ARG --global node_version = 18
ARG --global rust_version = 1.76
ARG --global golangci_lint_version = 1.57.1

ARG --global go_builder_image = "golang:${go_version}-alpine"
ARG --global node_builder_image = "node:${node_version}"
ARG --global rust_builder_image = "rust:${rust_version}-bookworm"
ARG --global work_image = "alpine"

ARG --global outputDir = "./dist"

# Architectures:
# The list of rust targets we support. They will be automatically converted
# to GOOS, GOARCH and GOARM when building go binaries. See the +RUST_TO_GO_ARCH_STRING
# helper method at the bottom of the file.
#
# Linux:
# x86_64-unknown-linux-gnu
# aarch64-unknown-linux-gnu
# armv7-unknown-linux-gnueabihf
# arm-unknown-linux-gnueabi
#
# Windows:
# x86_64-pc-windows-gnu
# aarch64-pc-windows-gnu
#
# Mac:
# x86_64-apple-darwin
# aarch64-apple-darwin

# Import the earthly rust lib since it already provides some useful
# build-targets and methods to initialize the rust toolchain.
IMPORT github.com/earthly/lib/rust:3.0.2 AS rust

build:
    # Build all Golang binaries:
    # ./dist/linux_amd64/portmaster-core
    # ./dist/linux_amd64/portmaster-start
    # ./dist/linux_arm64/portmaster-core
    # ./dist/linux_arm64/portmaster-start
    # ./dist/windows_amd64/portmaster-core.exe
    # ./dist/windows_amd64/portmaster-start.exe
    # ./dist/windows_arm64/portmaster-core.exe
    # ./dist/windows_arm64/portmaster-start.exe
    BUILD +go-build --GOOS="linux"   --GOARCH="amd64"
    BUILD +go-build --GOOS="linux"   --GOARCH="arm64"
    BUILD +go-build --GOOS="windows" --GOARCH="amd64"
    BUILD +go-build --GOOS="windows" --GOARCH="arm64"

    # Build the Angular UI:
    # ./dist/all/portmaster-ui.zip
    BUILD +angular-release

    # Build Tauri app binaries:
    # ./dist/linux_amd64/portmaster-app
    # ./dist/linux_amd64/Portmaster-0.1.0-1.x86_64.rpm
    # ./dist/linux_amd64/Portmaster_0.1.0_amd64.deb
    BUILD +tauri-build --target="x86_64-unknown-linux-gnu"
    # TODO:
    # BUILD +tauri-build --target="x86_64-pc-windows-gnu"

    # Bild Tauri bundle for Windows:
    # ./dist/windows_amd64/portmaster-app_vX-X-X.zip
    BUILD +tauri-build-windows-bundle

    # Build UI assets:
    # ./dist/all/assets.zip
    BUILD +assets

go-ci:
    BUILD +go-build --GOOS="linux"   --GOARCH="amd64"
    BUILD +go-build --GOOS="linux"   --GOARCH="arm64"
    BUILD +go-build --GOOS="windows" --GOARCH="amd64"
    BUILD +go-build --GOOS="windows" --GOARCH="arm64"
    BUILD +go-test

angular-ci:
    BUILD +angular-release

tauri-ci:
    BUILD +tauri-build --target="x86_64-unknown-linux-gnu"
    BUILD +tauri-build-windows-bundle

kext-ci:
    BUILD +kext-build

release:
    LOCALLY

    IF ! git diff --quiet
        RUN echo -e "\033[1;31m Refusing to release a dirty git repository. Please commit your local changes first! \033[0m" ; exit 1
    END

    BUILD +build

go-deps:
    FROM ${go_builder_image}
    WORKDIR /go-workdir

    # We need the git cli to extract version information for go-builds
    RUN apk add git

    # These cache dirs will be used in later test and build targets
    # to persist cached go packages.
    #
    # NOTE: cache only gets persisted on successful builds. A test
    # failure will prevent the go cache from being persisted.
    ENV GOCACHE = "/.go-cache"
    ENV GOMODCACHE = "/.go-mod-cache"

    # Copying only go.mod and go.sum means that the cache for this
    # target will only be busted when go.mod/go.sum change. This
    # means that we can cache the results of 'go mod download'.
    COPY go.mod .
    COPY go.sum .
    RUN go mod download

    # Explicitly cache here.
    SAVE IMAGE --cache-hint

go-base:
    FROM +go-deps

    # Copy the full repo, as Go embeds whether the state is clean.
    COPY . .

    LET version = "$(git tag --points-at || true)"
    IF [ -z "${version}" ]
        LET dev_version = "$(git describe --tags --first-parent --abbrev=0 || true)"
        IF [ -n "${dev_version}" ]
            SET version = "${dev_version}_dev_build"
        END
    END
    IF [ -z "${version}" ]
        SET version = "dev_build"
    END
    ENV VERSION="${version}"
    RUN echo "Version: $VERSION"

    LET source = $( ( git remote -v | cut -f2 | cut -d" " -f1 | head -n 1 ) || echo "unknown" )
    ENV SOURCE="${source}"
    RUN echo "Source: $SOURCE"

    LET build_time = $(date -u "+%Y-%m-%dT%H:%M:%SZ" || echo "unknown")
    ENV BUILD_TIME = "${build_time}"
    RUN echo "Build Time: $BUILD_TIME"

    # Explicitly cache here.
    SAVE IMAGE --cache-hint

# updates all go dependencies and runs go mod tidy, saving go.mod and go.sum locally.
go-update-deps:
    FROM +go-base

    RUN go get -u ./..
    RUN go mod tidy
    SAVE ARTIFACT --keep-ts go.mod AS LOCAL go.mod
    SAVE ARTIFACT --keep-ts --if-exists go.sum AS LOCAL go.sum

# mod-tidy runs 'go mod tidy', saving go.mod and go.sum locally.
mod-tidy:
    FROM +go-base

    RUN go mod tidy
    SAVE ARTIFACT --keep-ts go.mod AS LOCAL go.mod
    SAVE ARTIFACT --keep-ts --if-exists go.sum AS LOCAL go.sum

# go-build runs 'go build ./cmds/...', saving artifacts locally.
# If --CMDS is not set, it defaults to building portmaster-start, portmaster-core and hub
go-build:
    FROM +go-base

    # Arguments for cross-compilation.
    ARG GOOS=linux
    ARG GOARCH=amd64
    ARG GOARM
    ARG CMDS=portmaster-start portmaster-core

    CACHE --sharing shared "$GOCACHE"
    CACHE --sharing shared "$GOMODCACHE"

    RUN mkdir /tmp/build

    # Fall back to build all binaries when none is specified.
    IF [ "${CMDS}" = "" ]
        LET CMDS=$(ls -1 "./cmds/")
    END

    # Build all go binaries from the specified in CMDS
    FOR bin IN $CMDS
<<<<<<< HEAD
        RUN --no-cache go build  -ldflags="-X github.com/safing/portmaster/base/info.version=${VERSION} -X github.com/safing/portmaster/base/info.buildSource=${SOURCE} -X github.com/safing/portmaster/base/info.buildTime=${BUILD_TIME}" -o "/tmp/build/" ./cmds/${bin}
=======
        # Add special build options.
        IF [ "${GOOS}" = "windows" ] &&  [ "${bin}" = "portmaster-start" ]
            # Windows, portmaster-start
            ENV CGO_ENABLED = "1"
            ENV EXTRA_LD_FLAGS = "-H windowsgui"
        ELSE
            # Defaults
            ENV CGO_ENABLED = "0"
            ENV EXTRA_LD_FLAGS = ""
        END

        RUN --no-cache go build -ldflags="-X github.com/safing/portbase/info.version=${VERSION} -X github.com/safing/portbase/info.buildSource=${SOURCE} -X github.com/safing/portbase/info.buildTime=${BUILD_TIME} ${EXTRA_LD_FLAGS}" -o "/tmp/build/" ./cmds/${bin}
>>>>>>> 10a77498
    END

    DO +GO_ARCH_STRING --goos="${GOOS}" --goarch="${GOARCH}" --goarm="${GOARM}"
    FOR bin IN $(ls -1 "/tmp/build/")
        SAVE ARTIFACT --keep-ts "/tmp/build/${bin}" AS LOCAL "${outputDir}/${GO_ARCH_STRING}/${bin}"
    END

    SAVE ARTIFACT --keep-ts "/tmp/build/" ./output

spn-image:
    # Use minimal image as base.
    FROM alpine

    # Copy the static executable.
    COPY (+go-build/output/portmaster-start --GOARCH=amd64 --GOOS=linux --CMDS=portmaster-start) /init/portmaster-start

    # Copy the init script
    COPY spn/tools/container-init.sh /init.sh

    # Run the hub.
    ENTRYPOINT ["/init.sh"]

    # Get version.
    LET version = "$(/init/portmaster-start version --short | tr ' ' -)"
    RUN echo "Version: ${version}"

    # Save dev image
    SAVE IMAGE "spn:latest"
    SAVE IMAGE "spn:${version}"
    SAVE IMAGE "ghcr.io/safing/spn:latest"
    SAVE IMAGE "ghcr.io/safing/spn:${version}"

# Test one or more go packages.
# Test are always run as -short, as "long" tests require a full desktop system.
# Run `earthly +go-test` to test all packages
# Run `earthly +go-test --PKG="service/firewall"` to only test a specific package.
# Run `earthly +go-test --TESTFLAGS="-args arg1"` to add custom flags to go test (-args in this case)
go-test:
    FROM +go-base

    ARG GOOS=linux
    ARG GOARCH=amd64
    ARG GOARM
    ARG TESTFLAGS
    ARG PKG="..."

    CACHE --sharing shared "$GOCACHE"
    CACHE --sharing shared "$GOMODCACHE"

    FOR pkg IN $(go list -e "./${PKG}")
        RUN --no-cache go test -cover -short ${pkg} ${TESTFLAGS}
    END

go-test-all:
    FROM ${work_image}
    ARG --required architectures

    FOR arch IN ${architectures}
        DO +RUST_TO_GO_ARCH_STRING --rustTarget="${arch}"
        BUILD +go-test --GOARCH="${GOARCH}" --GOOS="${GOOS}" --GOARM="${GOARM}"
    END

go-lint:
    FROM +go-base

    RUN go install github.com/golangci/golangci-lint/cmd/golangci-lint@v${golangci_lint_version}
    RUN golangci-lint run -c ./.golangci.yml --timeout 15m --show-stats

# Builds portmaster-start, portmaster-core, hub and notifier for all supported platforms
go-release:
    FROM ${work_image}
    ARG --required architectures

    FOR arch IN ${architectures}
        DO +RUST_TO_GO_ARCH_STRING --rustTarget="${arch}"

        IF [ -z GOARCH ]
            RUN echo "Failed to extract GOARCH for ${arch}"; exit 1
        END

        IF [ -z GOOS ]
            RUN echo "Failed to extract GOOS for ${arch}"; exit 1
        END

        BUILD +go-build --GOARCH="${GOARCH}" --GOOS="${GOOS}" --GOARM="${GOARM}"
    END

# Builds all binaries from the cmds/ folder for linux/windows AMD64
# Most utility binaries are never needed on other platforms.
go-build-utils:
    BUILD +go-build --CMDS="" --GOARCH=amd64 --GOOS=linux
    BUILD +go-build --CMDS="" --GOARCH=amd64 --GOOS=windows

# Prepares the angular project by installing dependencies
angular-deps:
    FROM ${node_builder_image}
    WORKDIR /app/ui

    RUN apt update && apt install zip

    COPY desktop/angular/package.json .
    COPY desktop/angular/package-lock.json .

    RUN npm install

# Copies the UI folder into the working container
# and builds the shared libraries in the specified configuration (production or development)
angular-base:
    FROM +angular-deps
    ARG configuration="production"

    COPY desktop/angular/ .
    # Remove symlink and copy assets directly.
    RUN rm ./assets
    COPY assets/data ./assets

    IF [ "${configuration}" = "production" ]
        RUN --no-cache npm run build-libs
    ELSE
        RUN --no-cache npm run build-libs:dev
    END

    # Explicitly cache here.
    SAVE IMAGE --cache-hint

# Build an angualr project, zip it and save artifacts locally
angular-project:
    ARG --required project
    ARG --required dist
    ARG configuration="production"
    ARG baseHref="/"

    FROM +angular-base --configuration="${configuration}"

    IF [ "${configuration}" = "production" ]
        ENV NODE_ENV="production"
    END

    RUN --no-cache ./node_modules/.bin/ng build --configuration ${configuration} --base-href ${baseHref} "${project}"

    RUN --no-cache cwd=$(pwd) && cd "${dist}" && zip -r "${cwd}/${project}.zip" ./
    SAVE ARTIFACT --keep-ts "${dist}" "./output/${project}"

    # Save portmaster UI as local artifact.
    IF [ "${project}" = "portmaster" ]
        SAVE ARTIFACT --keep-ts "./${project}.zip" AS LOCAL ${outputDir}/all/${project}-ui.zip
    END

# Build the angular projects (portmaster-UI and tauri-builtin) in dev mode
angular-dev:
    BUILD +angular-project --project=portmaster --dist=./dist --configuration=development --baseHref=/ui/modules/portmaster/
    BUILD +angular-project --project=tauri-builtin --dist=./dist/tauri-builtin --configuration=development --baseHref=/

# Build the angular projects (portmaster-UI and tauri-builtin) in production mode
angular-release:
    BUILD +angular-project --project=portmaster --dist=./dist --configuration=production --baseHref=/ui/modules/portmaster/
    BUILD +angular-project --project=tauri-builtin --dist=./dist/tauri-builtin --configuration=production --baseHref=/

assets:
    FROM ${work_image}
    RUN apk add zip

    WORKDIR /app/assets
    COPY --keep-ts ./assets/data .
    RUN zip -r -9 -db assets.zip *

    SAVE ARTIFACT --keep-ts "assets.zip" AS LOCAL "${outputDir}/all/assets.zip"

# A base target for rust to prepare the build container
rust-base:
    FROM ${rust_builder_image}

    RUN apt-get update -qq

    # Tools and libraries required for cross-compilation
    RUN apt-get install --no-install-recommends -qq \
        autoconf \
        autotools-dev \
        libtool-bin \
        clang \
        cmake \
        bsdmainutils \
        gcc-multilib \
        linux-libc-dev \
        linux-libc-dev-amd64-cross \
        build-essential \
        curl \
        wget \
        file \
        libsoup-3.0-dev \
        libwebkit2gtk-4.1-dev \
        gcc-mingw-w64-x86-64 \
        zip

    # Install library dependencies for all supported architectures
    # required for succesfully linking.
    RUN apt-get install --no-install-recommends -qq \
        libsoup-3.0-0 \
        libwebkit2gtk-4.1-0 \
        libssl3 \
        libayatana-appindicator3-1 \
        librsvg2-bin \
        libgtk-3-0 \
        libjavascriptcoregtk-4.1-0  \
        libssl-dev \
        libayatana-appindicator3-dev \
        librsvg2-dev \
        libgtk-3-dev \
        libjavascriptcoregtk-4.1-dev  

    # Add some required rustup components
    RUN rustup component add clippy
    RUN rustup component add rustfmt

    DO rust+INIT --keep_fingerprints=true

    # For now we need tauri-cli 2.0.0 for bulding
    DO rust+CARGO --args="install tauri-cli --version ^2.0.0-beta"

    # Explicitly cache here.
    SAVE IMAGE --cache-hint

tauri-src:
    FROM +rust-base

    WORKDIR /app/tauri

    # --keep-ts is necessary to ensure that the timestamps of the source files
    # are preserved such that Rust's incremental compilation works correctly.
    COPY --keep-ts ./desktop/tauri/ .
    COPY assets/data ./../../assets/data
    COPY packaging/linux ./../../packaging/linux
    COPY (+angular-project/output/tauri-builtin --project=tauri-builtin --dist=./dist/tauri-builtin --configuration=production --baseHref="/") ./../angular/dist/tauri-builtin

    WORKDIR /app/tauri/src-tauri

    # Explicitly cache here.
    SAVE IMAGE --cache-hint

tauri-build:
    FROM +tauri-src

    ARG --required target
    ARG output=".*/release/(([^\./]+|([^\./]+\.(dll|exe)))|bundle/(deb|rpm)/.*\.(deb|rpm))"
    ARG bundle="none"

    # if we want tauri to create the installer bundles we also need to provide all external binaries
    # we need to do some magic here because tauri expects the binaries to include the rust target tripple.
    # We already know that triple because it's a required argument. From that triple, we use +RUST_TO_GO_ARCH_STRING
    # function from below to parse the triple and guess wich GOOS and GOARCH we need.
    RUN mkdir /tmp/gobuild
    RUN mkdir ./binaries

    DO +RUST_TO_GO_ARCH_STRING --rustTarget="${target}"
    RUN echo "GOOS=${GOOS} GOARCH=${GOARCH} GOARM=${GOARM} GO_ARCH_STRING=${GO_ARCH_STRING}"

    # Our tauri app has externalBins configured so tauri will try to embed them when it finished compiling
    # the app. Make sure we copy portmaster-start and portmaster-core in all architectures supported.
    # See documentation for externalBins for more information on how tauri searches for the binaries.
    COPY (+go-build/output --CMDS="portmaster-start portmaster-core" --GOOS="${GOOS}" --GOARCH="${GOARCH}" --GOARM="${GOARM}") /tmp/gobuild

    # Place them in the correct folder with the rust target tripple attached.
    FOR bin IN $(ls /tmp/gobuild)
        # ${bin$.*} does not work in SET commands unfortunately so we use a shell
        # snippet here:
        RUN set -e ; \
            dest="./binaries/${bin}-${target}" ; \
            if [ -z "${bin##*.exe}" ]; then \
                dest="./binaries/${bin%.*}-${target}.exe" ; \
            fi ; \
            cp "/tmp/gobuild/${bin}" "${dest}" ;
    END

    # Just for debugging ...
    # RUN ls -R ./binaries

    # The following is exected to work but doesn't. for whatever reason cargo-sweep errors out on the windows-toolchain.
    #
    #   DO rust+CARGO --args="tauri build --bundles none --ci --target=${target}" --output="release/[^/\.]+"
    #
    # For, now, we just directly mount the rust target cache and call cargo ourself.

    DO rust+SET_CACHE_MOUNTS_ENV
    RUN rustup target add "${target}"
    RUN --mount=$EARTHLY_RUST_TARGET_CACHE cargo tauri build  --ci --target="${target}"
    DO rust+COPY_OUTPUT --output="${output}"

    # BUG(cross-compilation):
    #
    # The above command seems to correctly compile for all architectures we want to support but fails during
    # linking since the target libaries are not available for the requested platforms. Maybe we need to download
    # the, manually ...
    #
    # The earthly rust lib also has support for using cross-rs for cross-compilation but that fails due to the
    # fact that cross-rs base docker images used for building are heavily outdated (latest = ubunut:16.0, main = ubuntu:20.04)
    # which does not ship recent enough glib versions (our glib dependency needs glib>2.70 but ubunut:20.04 only ships 2.64)
    #
    # The following would use the CROSS function from the earthly lib, this 
    # DO rust+CROSS --target="${target}"

    RUN echo output: $(ls -R "target/${target}/release")

    # Binaries
    SAVE ARTIFACT --if-exists --keep-ts "target/${target}/release/app" AS LOCAL "${outputDir}/${GO_ARCH_STRING}/portmaster-app"
    SAVE ARTIFACT --if-exists --keep-ts "target/${target}/release/app.exe" AS LOCAL "${outputDir}/${GO_ARCH_STRING}/portmaster-app.exe"
    SAVE ARTIFACT --if-exists --keep-ts "target/${target}/release/WebView2Loader.dll" AS LOCAL "${outputDir}/${GO_ARCH_STRING}/WebView2Loader.dll"

    # Installers
    SAVE ARTIFACT --if-exists --keep-ts "target/${target}/release/bundle/deb/*.deb" AS LOCAL "${outputDir}/${GO_ARCH_STRING}/"
    SAVE ARTIFACT --if-exists --keep-ts "target/${target}/release/bundle/rpm/*.rpm" AS LOCAL "${outputDir}/${GO_ARCH_STRING}/"

tauri-build-windows-bundle:
    FROM +tauri-src

    ARG target="x86_64-pc-windows-gnu"
    ARG output=".*/release/(([^\./]+|([^\./]+\.(dll|exe))))"
    ARG bundle="none"

    ARG GOOS=windows
    ARG GOARCH=amd64
    ARG GOARM

    # The binaries will not be used but we still need to create them. Tauri will check for them.
    RUN mkdir /tmp/gobuild
    RUN mkdir ./binaries

    DO +RUST_TO_GO_ARCH_STRING --rustTarget="${target}"
    RUN echo "GOOS=${GOOS} GOARCH=${GOARCH} GOARM=${GOARM} GO_ARCH_STRING=${GO_ARCH_STRING}"

    # Our tauri app has externalBins configured so tauri will look for them when it finished compiling
    # the app. Make sure we copy portmaster-start and portmaster-core in all architectures supported.
    # See documentation for externalBins for more information on how tauri searches for the binaries.
    COPY (+go-build/output --GOOS="${GOOS}" --CMDS="portmaster-start portmaster-core" --GOARCH="${GOARCH}" --GOARM="${GOARM}") /tmp/gobuild

    # Place them in the correct folder with the rust target tripple attached.
    FOR bin IN $(ls /tmp/gobuild)
        # ${bin$.*} does not work in SET commands unfortunately so we use a shell
        # snippet here:
        RUN set -e ; \
            dest="./binaries/${bin}-${target}" ; \
            if [ -z "${bin##*.exe}" ]; then \
                dest="./binaries/${bin%.*}-${target}.exe" ; \
            fi ; \
            cp "/tmp/gobuild/${bin}" "${dest}" ;
    END

    # Just for debugging ...
    # RUN ls -R ./binaries

    DO rust+SET_CACHE_MOUNTS_ENV
    RUN rustup target add "${target}"
    RUN --mount=$EARTHLY_RUST_TARGET_CACHE cargo tauri build --no-bundle --ci --target="${target}"
    DO rust+COPY_OUTPUT --output="${output}"

    # Get version from git.
    COPY .git .
    LET version = "$(git tag --points-at || true)"
    IF [ -z "${version}" ]
        LET dev_version = "$(git describe --tags --first-parent --abbrev=0 || true)"
        IF [ -n "${dev_version}" ]
            SET version = "${dev_version}"
        END
    END
    IF [ -z "${version}" ]
        SET version = "v0.0.0"
    END
    ENV VERSION="${version}"
    RUN echo "Version: $VERSION"
    ENV VERSION_SUFFIX="$(echo $VERSION | tr '.' '-')"
    RUN echo "Version Suffix: $VERSION_SUFFIX"

    RUN echo output: $(ls -R "target/${target}/release")
    RUN mv "target/${target}/release/app.exe" "target/${target}/release/portmaster-app_${VERSION_SUFFIX}.exe"
    RUN zip "target/${target}/release/portmaster-app_${VERSION_SUFFIX}.zip" "target/${target}/release/portmaster-app_${VERSION_SUFFIX}.exe" -j portmaster-app${VERSION_SUFFIX}.exe "target/${target}/release/WebView2Loader.dll" -j WebView2Loader.dll
    SAVE ARTIFACT --if-exists "target/${target}/release/portmaster-app_${VERSION_SUFFIX}.zip" AS LOCAL "${outputDir}/${GO_ARCH_STRING}/"

tauri-prep-windows:
    FROM +angular-base --configuration=production
    ARG target="x86_64-pc-windows-msvc"

    # if we want tauri to create the installer bundles we also need to provide all external binaries
    # we need to do some magic here because tauri expects the binaries to include the rust target tripple.
    # We already know that triple because it's a required argument. From that triple, we use +RUST_TO_GO_ARCH_STRING
    # function from below to parse the triple and guess wich GOOS and GOARCH we need.
    RUN mkdir /tmp/gobuild
    RUN mkdir ./binaries

    DO +RUST_TO_GO_ARCH_STRING --rustTarget="${target}"
    RUN echo "GOOS=${GOOS} GOARCH=${GOARCH} GOARM=${GOARM} GO_ARCH_STRING=${GO_ARCH_STRING}"

    # Our tauri app has externalBins configured so tauri will try to embed them when it finished compiling
    # the app. Make sure we copy portmaster-start and portmaster-core in all architectures supported.
    # See documentation for externalBins for more information on how tauri searches for the binaries.

    COPY (+go-build/output --GOOS="${GOOS}" --CMDS="portmaster-start portmaster-core" --GOARCH="${GOARCH}" --GOARM="${GOARM}") /tmp/gobuild

    # Place them in the correct folder with the rust target tripple attached.
    FOR bin IN $(ls /tmp/gobuild)
        # ${bin$.*} does not work in SET commands unfortunately so we use a shell
        # snippet here:
        RUN set -e ; \
            dest="./binaries/${bin}-${target}" ; \
            if [ -z "${bin##*.exe}" ]; then \
                dest="./binaries/${bin%.*}-${target}.exe" ; \
            fi ; \
            cp "/tmp/gobuild/${bin}" "${dest}" ;
    END

    # Copy source
    COPY --keep-ts ./desktop/tauri/src-tauri src-tauri
    COPY --keep-ts ./assets assets

    # Build UI
    ENV NODE_ENV="production"
    RUN --no-cache ./node_modules/.bin/ng build --configuration production --base-href / "tauri-builtin"

    # Just for debugging ...
    # RUN ls -R ./binaries
    # RUN ls -R ./dist

    SAVE ARTIFACT "./dist/tauri-builtin" AS LOCAL "${outputDir}/${GO_ARCH_STRING}/desktop/angular/dist/"
    SAVE ARTIFACT "./src-tauri" AS LOCAL "${outputDir}/${GO_ARCH_STRING}/desktop/tauri/src-tauri"
    SAVE ARTIFACT "./binaries" AS LOCAL "${outputDir}/${GO_ARCH_STRING}/desktop/tauri/src-tauri/"
    SAVE ARTIFACT "./assets" AS LOCAL "${outputDir}/${GO_ARCH_STRING}/assets"

tauri-release:
    FROM ${work_image}
    ARG --required architectures

    FOR arch IN ${architectures}
        BUILD +tauri-build --target="${arch}"
    END

kext-build:
    FROM ${rust_builder_image}

    # Install architecture target
    DO rust+INIT --keep_fingerprints=true

    # Build kext
    WORKDIR /app/kext
    # --keep-ts is necessary to ensure that the timestamps of the source files
    # are preserved such that Rust's incremental compilation works correctly.
    COPY --keep-ts ./windows_kext/ .

    # Add target architecture
    RUN rustup target add x86_64-pc-windows-msvc
    
    # Build using special earthly lib
    WORKDIR /app/kext/release
    DO rust+CARGO --args="run"

    SAVE ARTIFACT --keep-ts "portmaster-kext-release-bundle.zip" AS LOCAL "${outputDir}/windows_amd64/portmaster-kext-release-bundle.zip"


# Takes GOOS, GOARCH and optionally GOARM and creates a string representation for file-names.
# in the form of ${GOOS}_{GOARCH} if GOARM is empty, otherwise ${GOOS}_${GOARCH}v${GOARM}.
# Thats the same format as expected and served by our update server.
#
# The result is available as GO_ARCH_STRING environment variable in the build context.
GO_ARCH_STRING:
    FUNCTION
    ARG --required goos
    ARG --required goarch
    ARG goarm

    LET result = "${goos}_${goarch}"
    IF [ "${goarm}" != "" ]
        SET result = "${goos}_${goarch}v${goarm}"
    END

    ENV GO_ARCH_STRING="${result}"

# Takes a rust target (--rustTarget) and extracts architecture and OS and arm version
# and finally calls GO_ARCH_STRING.
#
# The result is available as GO_ARCH_STRING environment variable in the build context.
# It also exports GOOS, GOARCH and GOARM environment variables.
RUST_TO_GO_ARCH_STRING:
    FUNCTION
    ARG --required rustTarget

    LET goos=""
    IF [ -z "${rustTarget##*linux*}" ]
        SET goos="linux"
    ELSE IF [ -z "${rustTarget##*windows*}" ]
        SET goos="windows"
    ELSE IF [ -z "${rustTarget##*darwin*}" ]
        SET goos="darwin"
    ELSE
        RUN echo "GOOS not detected"; \
            exit 1;
    END

    LET goarch=""
    LET goarm=""
    IF [ -z "${rustTarget##*x86_64*}" ]
        SET goarch="amd64"
    ELSE IF [ -z "${rustTarget##*arm*}" ]
        SET goarch="arm"
        SET goarm="6"

        IF [ -z "${rustTarget##*v7*}" ]
            SET goarm="7"
        END
    ELSE IF [ -z "${rustTarget##*aarch64*}" ]
        SET goarch="arm64"
    ELSE
        RUN echo "GOARCH not detected"; \
            exit 1;
    END

    ENV GOOS="${goos}"
    ENV GOARCH="${goarch}"
    ENV GOARM="${goarm}"

    DO +GO_ARCH_STRING --goos="${goos}" --goarch="${goarch}" --goarm="${goarm}"

# Takes an architecture or GOOS string and sets the BINEXT env var.
BIN_EXT:
    FUNCTION
    ARG --required arch

    LET binext=""
    IF [ -z "${arch##*windows*}" ]
        SET binext=".exe"
    END
    ENV BINEXT="${goos}"<|MERGE_RESOLUTION|>--- conflicted
+++ resolved
@@ -191,9 +191,6 @@
 
     # Build all go binaries from the specified in CMDS
     FOR bin IN $CMDS
-<<<<<<< HEAD
-        RUN --no-cache go build  -ldflags="-X github.com/safing/portmaster/base/info.version=${VERSION} -X github.com/safing/portmaster/base/info.buildSource=${SOURCE} -X github.com/safing/portmaster/base/info.buildTime=${BUILD_TIME}" -o "/tmp/build/" ./cmds/${bin}
-=======
         # Add special build options.
         IF [ "${GOOS}" = "windows" ] &&  [ "${bin}" = "portmaster-start" ]
             # Windows, portmaster-start
@@ -205,8 +202,7 @@
             ENV EXTRA_LD_FLAGS = ""
         END
 
-        RUN --no-cache go build -ldflags="-X github.com/safing/portbase/info.version=${VERSION} -X github.com/safing/portbase/info.buildSource=${SOURCE} -X github.com/safing/portbase/info.buildTime=${BUILD_TIME} ${EXTRA_LD_FLAGS}" -o "/tmp/build/" ./cmds/${bin}
->>>>>>> 10a77498
+        RUN --no-cache go build  -ldflags="-X github.com/safing/portmaster/base/info.version=${VERSION} -X github.com/safing/portmaster/base/info.buildSource=${SOURCE} -X github.com/safing/portmaster/base/info.buildTime=${BUILD_TIME}" -o "/tmp/build/" ./cmds/${bin}
     END
 
     DO +GO_ARCH_STRING --goos="${GOOS}" --goarch="${GOARCH}" --goarm="${GOARM}"
