--- conflicted
+++ resolved
@@ -6,14 +6,9 @@
 
 ARG --global go_version = 1.24
 ARG --global node_version = 18
-<<<<<<< HEAD
 ARG --global rust_version = 1.81
 ARG --global tauri_version = "2.2.5"
-ARG --global golangci_lint_version = 1.57.1
-=======
-ARG --global rust_version = 1.79
 ARG --global golangci_lint_version = 1.64.6
->>>>>>> 4a3faa20
 
 ARG --global go_builder_image = "golang:${go_version}-alpine"
 ARG --global node_builder_image = "node:${node_version}"
