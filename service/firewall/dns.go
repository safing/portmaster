--- conflicted
+++ resolved
@@ -318,34 +318,6 @@
 			continue
 		}
 
-<<<<<<< HEAD
-		// Create new record for this IP.
-		record := resolver.ResolvedDomain{
-			Domain:            q.FQDN,
-			Resolver:          rrCache.Resolver,
-			DNSRequestContext: rrCache.ToDNSRequestContext(),
-			Expires:           rrCache.Expires,
-		}
-
-		// Resolve all CNAMEs in the correct order and add the to the record - up to max 50 layers.
-		domain := q.FQDN
-		for range 50 {
-			nextDomain, isCNAME := cnames[domain]
-			if !isCNAME || nextDomain == domain {
-				break
-			}
-
-			record.CNAMEs = append(record.CNAMEs, nextDomain)
-			domain = nextDomain
-		}
-
-		// Update the entity to include the CNAMEs of the query response.
-		conn.Entity.CNAME = record.CNAMEs
-
-		// Check if there is an existing record for this DNS response.
-		// Else create a new one.
-=======
->>>>>>> df4106fd
 		ipString := ip.String()
 		info, err := resolver.GetIPInfo(profileID, ipString)
 		if err != nil {
