--- conflicted
+++ resolved
@@ -30,14 +30,16 @@
 	// may seem dangerous, but proper permission on the parent directory provide
 	// (some) protection.
 	// Processes must _never_ read from this directory.
-<<<<<<< HEAD
 	execDir := filepath.Join(module.instance.DataDir(), "exec")
 	err := os.MkdirAll(execDir, 0o0777) //nolint:gosec // This is intentional.
-=======
-	err := dataroot.Root().ChildDir("exec", utils.PublicWritePermission).Ensure()
->>>>>>> f021ec24
 	if err != nil {
 		log.Warningf("ui: failed to create safe exec dir: %s", err)
+	}
+
+	// Ensure directory permission
+	err = utils.EnsureDirectory(execDir, utils.PublicWritePermission)
+	if err != nil {
+		log.Warningf("ui: failed to set permissions to directory %s: %s", execDir, err)
 	}
 
 	return nil
