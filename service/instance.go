package service

import (
	"context"
	"fmt"
	"os"
	"sync/atomic"
	"time"

	"github.com/safing/portmaster/base/api"
	"github.com/safing/portmaster/base/config"
	"github.com/safing/portmaster/base/database/dbmodule"
	"github.com/safing/portmaster/base/metrics"
	"github.com/safing/portmaster/base/notifications"
	"github.com/safing/portmaster/base/rng"
	"github.com/safing/portmaster/base/runtime"
	"github.com/safing/portmaster/service/broadcasts"
	"github.com/safing/portmaster/service/compat"
	"github.com/safing/portmaster/service/core"
	"github.com/safing/portmaster/service/core/base"
	"github.com/safing/portmaster/service/firewall"
	"github.com/safing/portmaster/service/firewall/interception"
	"github.com/safing/portmaster/service/firewall/interception/dnsmonitor"
	"github.com/safing/portmaster/service/integration"
	"github.com/safing/portmaster/service/intel/customlists"
	"github.com/safing/portmaster/service/intel/filterlists"
	"github.com/safing/portmaster/service/intel/geoip"
	"github.com/safing/portmaster/service/mgr"
	"github.com/safing/portmaster/service/nameserver"
	"github.com/safing/portmaster/service/netenv"
	"github.com/safing/portmaster/service/netquery"
	"github.com/safing/portmaster/service/network"
	"github.com/safing/portmaster/service/process"
	"github.com/safing/portmaster/service/profile"
	"github.com/safing/portmaster/service/resolver"
	"github.com/safing/portmaster/service/status"
	"github.com/safing/portmaster/service/sync"
	"github.com/safing/portmaster/service/ui"
	"github.com/safing/portmaster/service/updates"
	"github.com/safing/portmaster/spn/access"
	"github.com/safing/portmaster/spn/cabin"
	"github.com/safing/portmaster/spn/captain"
	"github.com/safing/portmaster/spn/crew"
	"github.com/safing/portmaster/spn/docks"
	"github.com/safing/portmaster/spn/navigator"
	"github.com/safing/portmaster/spn/patrol"
	"github.com/safing/portmaster/spn/ships"
	"github.com/safing/portmaster/spn/sluice"
	"github.com/safing/portmaster/spn/terminal"
)

// Instance is an instance of a Portmaster service.
type Instance struct {
	ctx       context.Context
	cancelCtx context.CancelFunc

	shutdownCtx       context.Context
	cancelShutdownCtx context.CancelFunc

	serviceGroup *mgr.Group

	binDir  string
	dataDir string

	exitCode atomic.Int32

	database      *dbmodule.DBModule
	config        *config.Config
	api           *api.API
	metrics       *metrics.Metrics
	runtime       *runtime.Runtime
	notifications *notifications.Notifications
	rng           *rng.Rng
	base          *base.Base

<<<<<<< HEAD
	core          *core.Core
	binaryUpdates *updates.Updater
	intelUpdates  *updates.Updater
	geoip         *geoip.GeoIP
	netenv        *netenv.NetEnv
	ui            *ui.UI
	profile       *profile.ProfileModule
	network       *network.Network
	netquery      *netquery.NetQuery
	firewall      *firewall.Firewall
	filterLists   *filterlists.FilterLists
	interception  *interception.Interception
	customlist    *customlists.CustomList
	status        *status.Status
	broadcasts    *broadcasts.Broadcasts
	compat        *compat.Compat
	nameserver    *nameserver.NameServer
	process       *process.ProcessModule
	resolver      *resolver.ResolverModule
	sync          *sync.Sync
=======
	core         *core.Core
	updates      *updates.Updates
	integration  *integration.OSIntegration
	geoip        *geoip.GeoIP
	netenv       *netenv.NetEnv
	ui           *ui.UI
	profile      *profile.ProfileModule
	network      *network.Network
	netquery     *netquery.NetQuery
	firewall     *firewall.Firewall
	filterLists  *filterlists.FilterLists
	interception *interception.Interception
	dnsmonitor   *dnsmonitor.DNSMonitor
	customlist   *customlists.CustomList
	status       *status.Status
	broadcasts   *broadcasts.Broadcasts
	compat       *compat.Compat
	nameserver   *nameserver.NameServer
	process      *process.ProcessModule
	resolver     *resolver.ResolverModule
	sync         *sync.Sync
>>>>>>> df4106fd

	access *access.Access

	// SPN modules
	SpnGroup  *mgr.ExtendedGroup
	cabin     *cabin.Cabin
	navigator *navigator.Navigator
	captain   *captain.Captain
	crew      *crew.Crew
	docks     *docks.Docks
	patrol    *patrol.Patrol
	ships     *ships.Ships
	sluice    *sluice.SluiceModule
	terminal  *terminal.TerminalModule

	CommandLineOperation func() error
	ShouldRestart        bool
}

// New returns a new Portmaster service instance.
func New(svcCfg *ServiceConfig) (*Instance, error) { //nolint:maintidx
	// Initialize config.
	err := svcCfg.Init()
	if err != nil {
		return nil, fmt.Errorf("internal service config error: %w", err)
	}

	// Make sure data dir exists, so that child directories don't dictate the permissions.
	err = os.MkdirAll(svcCfg.DataDir, 0o0755)
	if err != nil {
		return nil, fmt.Errorf("data directory %s is not accessible: %w", svcCfg.DataDir, err)
	}

	// Create instance to pass it to modules.
	instance := &Instance{
		binDir:  svcCfg.BinDir,
		dataDir: svcCfg.DataDir,
	}
	instance.ctx, instance.cancelCtx = context.WithCancel(context.Background())
<<<<<<< HEAD
	instance.shutdownCtx, instance.cancelShutdownCtx = context.WithCancel(context.Background())

=======

	var err error
>>>>>>> df4106fd
	// Base modules
	instance.base, err = base.New(instance)
	if err != nil {
		return instance, fmt.Errorf("create base module: %w", err)
	}
	instance.database, err = dbmodule.New(instance)
	if err != nil {
		return instance, fmt.Errorf("create database module: %w", err)
	}
	instance.config, err = config.New(instance)
	if err != nil {
		return instance, fmt.Errorf("create config module: %w", err)
	}
	instance.api, err = api.New(instance)
	if err != nil {
		return instance, fmt.Errorf("create api module: %w", err)
	}
	instance.metrics, err = metrics.New(instance)
	if err != nil {
		return instance, fmt.Errorf("create metrics module: %w", err)
	}
	instance.runtime, err = runtime.New(instance)
	if err != nil {
		return instance, fmt.Errorf("create runtime module: %w", err)
	}
	instance.notifications, err = notifications.New(instance)
	if err != nil {
		return instance, fmt.Errorf("create runtime module: %w", err)
	}
	instance.rng, err = rng.New(instance)
	if err != nil {
		return instance, fmt.Errorf("create rng module: %w", err)
	}

	// Service modules
	binaryUpdateConfig, intelUpdateConfig, err := MakeUpdateConfigs(svcCfg)
	if err != nil {
		return instance, fmt.Errorf("create updates config: %w", err)
	}
	instance.binaryUpdates, err = updates.New(instance, "Binary Updater", *binaryUpdateConfig)
	if err != nil {
		return instance, fmt.Errorf("create updates module: %w", err)
	}
	instance.intelUpdates, err = updates.New(instance, "Intel Updater", *intelUpdateConfig)
	if err != nil {
		return instance, fmt.Errorf("create updates module: %w", err)
	}
<<<<<<< HEAD
	instance.core, err = core.New(instance)
	if err != nil {
		return instance, fmt.Errorf("create core module: %w", err)
=======
	instance.integration, err = integration.New(instance)
	if err != nil {
		return instance, fmt.Errorf("create integration module: %w", err)
>>>>>>> df4106fd
	}
	instance.geoip, err = geoip.New(instance)
	if err != nil {
		return instance, fmt.Errorf("create customlist module: %w", err)
	}
	instance.netenv, err = netenv.New(instance)
	if err != nil {
		return instance, fmt.Errorf("create netenv module: %w", err)
	}
	instance.ui, err = ui.New(instance)
	if err != nil {
		return instance, fmt.Errorf("create ui module: %w", err)
	}
	instance.profile, err = profile.NewModule(instance)
	if err != nil {
		return instance, fmt.Errorf("create profile module: %w", err)
	}
	instance.network, err = network.New(instance)
	if err != nil {
		return instance, fmt.Errorf("create network module: %w", err)
	}
	instance.netquery, err = netquery.NewModule(instance)
	if err != nil {
		return instance, fmt.Errorf("create netquery module: %w", err)
	}
	instance.firewall, err = firewall.New(instance)
	if err != nil {
		return instance, fmt.Errorf("create firewall module: %w", err)
	}
	instance.filterLists, err = filterlists.New(instance)
	if err != nil {
		return instance, fmt.Errorf("create filterLists module: %w", err)
	}
	instance.interception, err = interception.New(instance)
	if err != nil {
		return instance, fmt.Errorf("create interception module: %w", err)
	}
	instance.dnsmonitor, err = dnsmonitor.New(instance)
	if err != nil {
		return instance, fmt.Errorf("create dns-listener module: %w", err)
	}
	instance.customlist, err = customlists.New(instance)
	if err != nil {
		return instance, fmt.Errorf("create customlist module: %w", err)
	}

	instance.status, err = status.New(instance)
	if err != nil {
		return instance, fmt.Errorf("create status module: %w", err)
	}
	instance.broadcasts, err = broadcasts.New(instance)
	if err != nil {
		return instance, fmt.Errorf("create broadcasts module: %w", err)
	}
	instance.compat, err = compat.New(instance)
	if err != nil {
		return instance, fmt.Errorf("create compat module: %w", err)
	}
	instance.nameserver, err = nameserver.New(instance)
	if err != nil {
		return instance, fmt.Errorf("create nameserver module: %w", err)
	}
	instance.process, err = process.New(instance)
	if err != nil {
		return instance, fmt.Errorf("create process module: %w", err)
	}
	instance.resolver, err = resolver.New(instance)
	if err != nil {
		return instance, fmt.Errorf("create resolver module: %w", err)
	}
	instance.sync, err = sync.New(instance)
	if err != nil {
		return instance, fmt.Errorf("create sync module: %w", err)
	}
	instance.access, err = access.New(instance)
	if err != nil {
		return instance, fmt.Errorf("create access module: %w", err)
	}

	// SPN modules
	instance.cabin, err = cabin.New(instance)
	if err != nil {
		return instance, fmt.Errorf("create cabin module: %w", err)
	}
	instance.navigator, err = navigator.New(instance)
	if err != nil {
		return instance, fmt.Errorf("create navigator module: %w", err)
	}
	instance.captain, err = captain.New(instance)
	if err != nil {
		return instance, fmt.Errorf("create captain module: %w", err)
	}
	instance.crew, err = crew.New(instance)
	if err != nil {
		return instance, fmt.Errorf("create crew module: %w", err)
	}
	instance.docks, err = docks.New(instance)
	if err != nil {
		return instance, fmt.Errorf("create docks module: %w", err)
	}
	instance.patrol, err = patrol.New(instance)
	if err != nil {
		return instance, fmt.Errorf("create patrol module: %w", err)
	}
	instance.ships, err = ships.New(instance)
	if err != nil {
		return instance, fmt.Errorf("create ships module: %w", err)
	}
	instance.sluice, err = sluice.New(instance)
	if err != nil {
		return instance, fmt.Errorf("create sluice module: %w", err)
	}
	instance.terminal, err = terminal.New(instance)
	if err != nil {
		return instance, fmt.Errorf("create terminal module: %w", err)
	}

	// Add all modules to instance group.
	instance.serviceGroup = mgr.NewGroup(
		instance.base,
		instance.rng,
		instance.database,
		instance.config,
		instance.api,
		instance.metrics,
		instance.runtime,
		instance.notifications,

		instance.core,
<<<<<<< HEAD
		instance.binaryUpdates,
		instance.intelUpdates,
=======
		instance.updates,
		instance.integration,
>>>>>>> df4106fd
		instance.geoip,
		instance.netenv,

		instance.process,
		instance.profile,
		instance.network,
		instance.netquery,
		instance.firewall,
		instance.nameserver,
		instance.resolver,
		instance.filterLists,
		instance.customlist,
		instance.interception,
		instance.dnsmonitor,

		instance.compat,
		instance.status,
		instance.broadcasts,
		instance.sync,
		instance.ui,

		instance.access,
	)

	// SPN Group
	instance.SpnGroup = mgr.NewExtendedGroup(
		instance.cabin,
		instance.navigator,
		instance.captain,
		instance.crew,
		instance.docks,
		instance.patrol,
		instance.ships,
		instance.sluice,
		instance.terminal,
	)

	return instance, nil
}

// SleepyModule is an interface for modules that can enter some sort of sleep mode.
type SleepyModule interface {
	SetSleep(enabled bool)
}

// SetSleep sets sleep mode on all modules that satisfy the SleepyModule interface.
func (i *Instance) SetSleep(enabled bool) {
	for _, module := range i.serviceGroup.Modules() {
		if sm, ok := module.(SleepyModule); ok {
			sm.SetSleep(enabled)
		}
	}
	for _, module := range i.SpnGroup.Modules() {
		if sm, ok := module.(SleepyModule); ok {
			sm.SetSleep(enabled)
		}
	}
}

// BinDir returns the directory for binaries.
// This directory may be read-only.
func (i *Instance) BinDir() string {
	return i.binDir
}

// DataDir returns the directory for variable data.
// This directory is expected to be read/writeable.
func (i *Instance) DataDir() string {
	return i.dataDir
}

// Database returns the database module.
func (i *Instance) Database() *dbmodule.DBModule {
	return i.database
}

// Config returns the config module.
func (i *Instance) Config() *config.Config {
	return i.config
}

// API returns the api module.
func (i *Instance) API() *api.API {
	return i.api
}

// Metrics returns the metrics module.
func (i *Instance) Metrics() *metrics.Metrics {
	return i.metrics
}

// Runtime returns the runtime module.
func (i *Instance) Runtime() *runtime.Runtime {
	return i.runtime
}

// Notifications returns the notifications module.
func (i *Instance) Notifications() *notifications.Notifications {
	return i.notifications
}

// Rng returns the rng module.
func (i *Instance) Rng() *rng.Rng {
	return i.rng
}

// Base returns the base module.
func (i *Instance) Base() *base.Base {
	return i.base
}

// BinaryUpdates returns the updates module.
func (i *Instance) BinaryUpdates() *updates.Updater {
	return i.binaryUpdates
}

// IntelUpdates returns the updates module.
func (i *Instance) IntelUpdates() *updates.Updater {
	return i.intelUpdates
}

// OSIntegration returns the integration module.
func (i *Instance) OSIntegration() *integration.OSIntegration {
	return i.integration
}

// GeoIP returns the geoip module.
func (i *Instance) GeoIP() *geoip.GeoIP {
	return i.geoip
}

// NetEnv returns the netenv module.
func (i *Instance) NetEnv() *netenv.NetEnv {
	return i.netenv
}

// Access returns the access module.
func (i *Instance) Access() *access.Access {
	return i.access
}

// Cabin returns the cabin module.
func (i *Instance) Cabin() *cabin.Cabin {
	return i.cabin
}

// Captain returns the captain module.
func (i *Instance) Captain() *captain.Captain {
	return i.captain
}

// Crew returns the crew module.
func (i *Instance) Crew() *crew.Crew {
	return i.crew
}

// Docks returns the crew module.
func (i *Instance) Docks() *docks.Docks {
	return i.docks
}

// Navigator returns the navigator module.
func (i *Instance) Navigator() *navigator.Navigator {
	return i.navigator
}

// Patrol returns the patrol module.
func (i *Instance) Patrol() *patrol.Patrol {
	return i.patrol
}

// Ships returns the ships module.
func (i *Instance) Ships() *ships.Ships {
	return i.ships
}

// Sluice returns the ships module.
func (i *Instance) Sluice() *sluice.SluiceModule {
	return i.sluice
}

// Terminal returns the terminal module.
func (i *Instance) Terminal() *terminal.TerminalModule {
	return i.terminal
}

// UI returns the ui module.
func (i *Instance) UI() *ui.UI {
	return i.ui
}

// Profile returns the profile module.
func (i *Instance) Profile() *profile.ProfileModule {
	return i.profile
}

// Firewall returns the firewall module.
func (i *Instance) Firewall() *firewall.Firewall {
	return i.firewall
}

// FilterLists returns the filterLists module.
func (i *Instance) FilterLists() *filterlists.FilterLists {
	return i.filterLists
}

// Interception returns the interception module.
func (i *Instance) Interception() *interception.Interception {
	return i.interception
}

// DNSMonitor returns the dns-listener module.
func (i *Instance) DNSMonitor() *dnsmonitor.DNSMonitor {
	return i.dnsmonitor
}

// CustomList returns the customlist module.
func (i *Instance) CustomList() *customlists.CustomList {
	return i.customlist
}

// Status returns the status module.
func (i *Instance) Status() *status.Status {
	return i.status
}

// Broadcasts returns the broadcast module.
func (i *Instance) Broadcasts() *broadcasts.Broadcasts {
	return i.broadcasts
}

// Compat returns the compat module.
func (i *Instance) Compat() *compat.Compat {
	return i.compat
}

// NameServer returns the nameserver module.
func (i *Instance) NameServer() *nameserver.NameServer {
	return i.nameserver
}

// NetQuery returns the netquery module.
func (i *Instance) NetQuery() *netquery.NetQuery {
	return i.netquery
}

// Network returns the network module.
func (i *Instance) Network() *network.Network {
	return i.network
}

// Process returns the process module.
func (i *Instance) Process() *process.ProcessModule {
	return i.process
}

// Resolver returns the resolver module.
func (i *Instance) Resolver() *resolver.ResolverModule {
	return i.resolver
}

// Sync returns the sync module.
func (i *Instance) Sync() *sync.Sync {
	return i.sync
}

// Core returns the core module.
func (i *Instance) Core() *core.Core {
	return i.core
}

// SPNGroup returns the group of all SPN modules.
func (i *Instance) SPNGroup() *mgr.ExtendedGroup {
	return i.SpnGroup
}

// Events

// GetEventSPNConnected return the event manager for the SPN connected event.
func (i *Instance) GetEventSPNConnected() *mgr.EventMgr[struct{}] {
	return i.captain.EventSPNConnected
}

// Special functions

// SetCmdLineOperation sets a command line operation to be executed instead of starting the system. This is useful when functions need all modules to be prepared for a special operation.
func (i *Instance) SetCmdLineOperation(f func() error) {
	i.CommandLineOperation = f
}

// GetStates returns the current states of all group modules.
func (i *Instance) GetStates() []mgr.StateUpdate {
	mainStates := i.serviceGroup.GetStates()
	spnStates := i.SpnGroup.GetStates()

	updates := make([]mgr.StateUpdate, 0, len(mainStates)+len(spnStates))
	updates = append(updates, mainStates...)
	updates = append(updates, spnStates...)

	return updates
}

// AddStatesCallback adds the given callback function to all group modules that
// expose a state manager at States().
func (i *Instance) AddStatesCallback(callbackName string, callback mgr.EventCallbackFunc[mgr.StateUpdate]) {
	i.serviceGroup.AddStatesCallback(callbackName, callback)
	i.SpnGroup.AddStatesCallback(callbackName, callback)
}

// Ready returns whether all modules in the main service module group have been started and are still running.
func (i *Instance) Ready() bool {
	return i.serviceGroup.Ready()
}

// Start starts the instance modules.
func (i *Instance) Start() error {
	return i.serviceGroup.Start()
}

// Stop stops the instance modules.
func (i *Instance) Stop() error {
	return i.serviceGroup.Stop()
}

// RestartExitCode will instruct portmaster-start to restart the process immediately, potentially with a new version.
const RestartExitCode = 23

// Restart asynchronously restarts the instance.
// This only works if the underlying system/process supports this.
func (i *Instance) Restart() {
	// Send a restart event, give it 10ms extra to propagate.
	i.core.EventRestart.Submit(struct{}{})
	time.Sleep(10 * time.Millisecond)

	// Set the restart flag and shutdown.
	i.ShouldRestart = true
	i.shutdown(RestartExitCode)
}

// Shutdown asynchronously stops the instance.
func (i *Instance) Shutdown() {
	// Send a shutdown event, give it 10ms extra to propagate.
	i.core.EventShutdown.Submit(struct{}{})
	time.Sleep(10 * time.Millisecond)

	i.shutdown(0)
}

func (i *Instance) shutdown(exitCode int) {
	// Only shutdown once.
	if i.IsShuttingDown() {
		return
	}

	// Cancel main  context.
	i.cancelCtx()

	// Set given exit code.
	i.exitCode.Store(int32(exitCode))

	// Start shutdown asynchronously in a separate manager.
	m := mgr.New("instance")
	m.Go("shutdown", func(w *mgr.WorkerCtx) error {
		// Stop all modules.
		if err := i.Stop(); err != nil {
			w.Error("failed to shutdown", "err", err)
		}

		// Cancel shutdown process context.
		i.cancelShutdownCtx()
		return nil
	})
}

// Ctx returns the instance context.
// It is canceled when shutdown is started.
func (i *Instance) Ctx() context.Context {
	return i.ctx
}

// IsShuttingDown returns whether the instance is shutting down.
func (i *Instance) IsShuttingDown() bool {
	return i.ctx.Err() != nil
}

// ShuttingDown returns a channel that is triggered when the instance starts shutting down.
func (i *Instance) ShuttingDown() <-chan struct{} {
	return i.ctx.Done()
}

// ShutdownCtx returns the instance shutdown context.
// It is canceled when shutdown is complete.
func (i *Instance) ShutdownCtx() context.Context {
	return i.shutdownCtx
}

// IsShutDown returns whether the instance has stopped.
func (i *Instance) IsShutDown() bool {
	return i.shutdownCtx.Err() != nil
}

// ShutDownComplete returns a channel that is triggered when the instance has shut down.
func (i *Instance) ShutdownComplete() <-chan struct{} {
	return i.shutdownCtx.Done()
}

// ExitCode returns the set exit code of the instance.
func (i *Instance) ExitCode() int {
	return int(i.exitCode.Load())
}

// ShouldRestartIsSet returns whether the service/instance should be restarted.
func (i *Instance) ShouldRestartIsSet() bool {
	return i.ShouldRestart
}

// CommandLineOperationIsSet returns whether the command line option is set.
func (i *Instance) CommandLineOperationIsSet() bool {
	return i.CommandLineOperation != nil
}

// CommandLineOperationExecute executes the set command line option.
func (i *Instance) CommandLineOperationExecute() error {
	return i.CommandLineOperation()
}

// AddModule adds a module to the service group.
func (i *Instance) AddModule(m mgr.Module) {
	i.serviceGroup.Add(m)
}<|MERGE_RESOLUTION|>--- conflicted
+++ resolved
@@ -73,10 +73,10 @@
 	rng           *rng.Rng
 	base          *base.Base
 
-<<<<<<< HEAD
 	core          *core.Core
 	binaryUpdates *updates.Updater
 	intelUpdates  *updates.Updater
+	integration   *integration.OSIntegration
 	geoip         *geoip.GeoIP
 	netenv        *netenv.NetEnv
 	ui            *ui.UI
@@ -86,6 +86,7 @@
 	firewall      *firewall.Firewall
 	filterLists   *filterlists.FilterLists
 	interception  *interception.Interception
+	dnsmonitor    *dnsmonitor.DNSMonitor
 	customlist    *customlists.CustomList
 	status        *status.Status
 	broadcasts    *broadcasts.Broadcasts
@@ -94,29 +95,6 @@
 	process       *process.ProcessModule
 	resolver      *resolver.ResolverModule
 	sync          *sync.Sync
-=======
-	core         *core.Core
-	updates      *updates.Updates
-	integration  *integration.OSIntegration
-	geoip        *geoip.GeoIP
-	netenv       *netenv.NetEnv
-	ui           *ui.UI
-	profile      *profile.ProfileModule
-	network      *network.Network
-	netquery     *netquery.NetQuery
-	firewall     *firewall.Firewall
-	filterLists  *filterlists.FilterLists
-	interception *interception.Interception
-	dnsmonitor   *dnsmonitor.DNSMonitor
-	customlist   *customlists.CustomList
-	status       *status.Status
-	broadcasts   *broadcasts.Broadcasts
-	compat       *compat.Compat
-	nameserver   *nameserver.NameServer
-	process      *process.ProcessModule
-	resolver     *resolver.ResolverModule
-	sync         *sync.Sync
->>>>>>> df4106fd
 
 	access *access.Access
 
@@ -156,13 +134,8 @@
 		dataDir: svcCfg.DataDir,
 	}
 	instance.ctx, instance.cancelCtx = context.WithCancel(context.Background())
-<<<<<<< HEAD
 	instance.shutdownCtx, instance.cancelShutdownCtx = context.WithCancel(context.Background())
 
-=======
-
-	var err error
->>>>>>> df4106fd
 	// Base modules
 	instance.base, err = base.New(instance)
 	if err != nil {
@@ -210,15 +183,13 @@
 	if err != nil {
 		return instance, fmt.Errorf("create updates module: %w", err)
 	}
-<<<<<<< HEAD
 	instance.core, err = core.New(instance)
 	if err != nil {
 		return instance, fmt.Errorf("create core module: %w", err)
-=======
+	}
 	instance.integration, err = integration.New(instance)
 	if err != nil {
 		return instance, fmt.Errorf("create integration module: %w", err)
->>>>>>> df4106fd
 	}
 	instance.geoip, err = geoip.New(instance)
 	if err != nil {
@@ -348,13 +319,9 @@
 		instance.notifications,
 
 		instance.core,
-<<<<<<< HEAD
 		instance.binaryUpdates,
 		instance.intelUpdates,
-=======
-		instance.updates,
 		instance.integration,
->>>>>>> df4106fd
 		instance.geoip,
 		instance.netenv,
 
