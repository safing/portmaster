--- conflicted
+++ resolved
@@ -35,12 +35,7 @@
 	if err != nil {
 		return nil, nil, err
 	}
-<<<<<<< HEAD
-	// FIXME: We need this!
-	// t.StartWorkers(module, "test terminal")
-=======
 	t.StartWorkers(module.mgr, "test terminal")
->>>>>>> f51c5590
 
 	return &TestTerminal{t}, initData, nil
 }
@@ -59,12 +54,7 @@
 	if err != nil {
 		return nil, nil, err
 	}
-<<<<<<< HEAD
-	// FIXME: We need this!
-	// t.StartWorkers(module, "test terminal")
-=======
 	t.StartWorkers(module.mgr, "test terminal")
->>>>>>> f51c5590
 
 	return &TestTerminal{t}, initMsg, nil
 }
@@ -148,40 +138,6 @@
 
 // NewSimpleTestTerminalPair provides a simple connected terminal pair for tests.
 func NewSimpleTestTerminalPair(delay time.Duration, delayQueueSize int, opts *TerminalOpts) (a, b *TestTerminal, err error) {
-<<<<<<< HEAD
-	// FIXME: I think we need this?
-
-	// if opts == nil {
-	// 	opts = &TerminalOpts{
-	// 		Padding:         defaultTestPadding,
-	// 		FlowControl:     FlowControlDFQ,
-	// 		FlowControlSize: defaultTestQueueSize,
-	// 	}
-	// }
-
-	// var initData *container.Container
-	// var tErr *Error
-	// a, initData, tErr = NewLocalTestTerminal(
-	// 	module.Ctx, 127, "a", nil, opts, UpstreamSendFunc(createDelayingTestForwardingFunc(
-	// 		"a", "b", delay, delayQueueSize, func(msg *Msg, timeout time.Duration) *Error {
-	// 			return b.Deliver(msg)
-	// 		},
-	// 	)),
-	// )
-	// if tErr != nil {
-	// 	return nil, nil, tErr.Wrap("failed to create local test terminal")
-	// }
-	// b, _, tErr = NewRemoteTestTerminal(
-	// 	module.Ctx, 127, "b", nil, initData, UpstreamSendFunc(createDelayingTestForwardingFunc(
-	// 		"b", "a", delay, delayQueueSize, func(msg *Msg, timeout time.Duration) *Error {
-	// 			return a.Deliver(msg)
-	// 		},
-	// 	)),
-	// )
-	// if tErr != nil {
-	// 	return nil, nil, tErr.Wrap("failed to create remote test terminal")
-	// }
-=======
 	if opts == nil {
 		opts = &TerminalOpts{
 			Padding:         defaultTestPadding,
@@ -212,7 +168,6 @@
 	if tErr != nil {
 		return nil, nil, tErr.Wrap("failed to create remote test terminal")
 	}
->>>>>>> f51c5590
 
 	return a, b, nil
 }
