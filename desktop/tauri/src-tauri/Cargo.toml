[package]
name = "portmaster"
version = "2.0.0"
description = "Portmaster UI"
authors = ["Safing"]
license = ""
repository = ""
default-run = "portmaster"
edition = "2021"
rust-version = "1.64"

# See more keys and their definitions at https://doc.rust-lang.org/cargo/reference/manifest.html

[build-dependencies]
tauri-build = { version = "2.0.5", features = [] }

[dependencies]
# Tauri
tauri = { version = "2.2.5", features = ["tray-icon", "image-png", "config-json5", "devtools"] }
tauri-plugin-shell = "2.2.0"
tauri-plugin-dialog = "2.2.0"
tauri-plugin-clipboard-manager = "2.1.11"
tauri-plugin-os = "2.2.0"
tauri-plugin-single-instance = "2.2.1"
tauri-plugin-notification = "2.2.1"
tauri-plugin-log = "2.2.1"
tauri-plugin-window-state = "2.2.1"
<<<<<<< HEAD
=======
tauri-plugin-websocket = "2"
>>>>>>> dce08b8a

clap_lex = "0.7.2"

# General
serde_json = "1.0"
serde = { version = "1.0", features = ["derive"] }
futures-util = { version = "0.3", features = ["sink"] }
dirs = "1.0"
rust-ini = "0.20.0"
dataurl = "0.1.2"
uuid = "1.6.1"
lazy_static = "1.4.0"
tokio = { version = "1.35.0", features = ["macros"] }
cached = "0.46.1"
notify-rust = "4.10.0"
assert_matches = "1.5.0"
tokio-websockets = { version = "0.5.0", features = ["client", "ring", "rand"] }
sha = "1.0.3"
http = "1.0.0"
url = "2.5.0"
thiserror = "1.0"
log = "0.4.21"
reqwest = { version = "0.12", features = ["cookies", "json"] }

rfd = { version = "*", default-features = false, features = [ "tokio", "gtk3", "common-controls-v6" ] }
open = "5.1.3"

dark-light = { path = "../rust-dark-light" }

# Linux only
[target.'cfg(target_os = "linux")'.dependencies]
glib = "0.18.4"
gtk-sys = "0.18.0"
glib-sys = "0.18.1"
gdk-pixbuf = "0.18.3"
gdk-pixbuf-sys = "0.18.0"
gio-sys = "0.18.1"

# Windows only
[target.'cfg(target_os = "windows")'.dependencies]
windows-service = "0.6.0"
windows = { version = "0.54.0", features = ["Win32_Foundation", "Win32_UI_Shell", "Win32_UI_WindowsAndMessaging"] }
tauri-winrt-notification = "0.3.0"

[dev-dependencies]
which = "6.0.0"
gtk = "0.18"
ctor = "0.2.6"

[features]
# this feature is used for production builds or when `devPath` points to the filesystem and the built-in dev server is disabled.
# If you use cargo directly instead of tauri's cli you can use this feature flag to switch between tauri's `dev` and `build` modes.
# DO NOT REMOVE!!
custom-protocol = [ "tauri/custom-protocol" ]

[package.metadata.clippy]
allow = ["clippy::collapsible_else_if"]<|MERGE_RESOLUTION|>--- conflicted
+++ resolved
@@ -25,10 +25,7 @@
 tauri-plugin-notification = "2.2.1"
 tauri-plugin-log = "2.2.1"
 tauri-plugin-window-state = "2.2.1"
-<<<<<<< HEAD
-=======
 tauri-plugin-websocket = "2"
->>>>>>> dce08b8a
 
 clap_lex = "0.7.2"
 
